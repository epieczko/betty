{
  "registry_version": "1.0.0",
<<<<<<< HEAD
  "generated_at": "2025-10-23T00:42:01.013362+00:00",
=======
  "generated_at": "2025-10-23T00:19:01.605907+00:00",
>>>>>>> acdaed08
  "skills": [
    {
      "name": "agent.define",
      "version": "0.1.0",
      "description": "Create and validate Claude Code agent manifests",
      "inputs": [
        "agent_manifest.yaml"
      ],
      "outputs": [
        "validated_agent_manifest.json"
      ],
      "dependencies": [
        "skill.define"
      ],
      "status": "draft"
    },
    {
      "name": "skill.define",
      "version": "0.1.0",
      "description": "Validates and registers skill manifests for the Betty Framework",
      "inputs": [
        "skill_manifest_path"
      ],
      "outputs": [
        "validation_result.json",
        "updated_registry.json"
      ],
      "dependencies": [],
      "status": "active"
    },
    {
      "name": "workflow.validate",
      "version": "0.1.0",
      "description": "Validates Betty workflow YAML definitions to ensure correct structure and required fields.\n",
      "inputs": [
        "workflow.yaml"
      ],
      "outputs": [
        "validation_result.json"
      ],
      "dependencies": [
        "context.schema"
      ],
      "status": "active",
      "entrypoints": [
        {
          "command": "/workflow/validate",
          "handler": "workflow_validate.py",
          "runtime": "python",
          "description": "Validate the structure of a workflow YAML file before execution.\n",
          "parameters": [
            {
              "name": "workflow.yaml",
              "type": "string",
              "required": true,
              "description": "Path to the workflow YAML file."
            }
          ],
          "permissions": [
            "filesystem",
            "read"
          ]
        }
      ]
    },
    {
      "name": "registry.update",
      "version": "0.1.0",
      "description": "Updates the Betty Framework Skill Registry by adding or modifying entries based on validated skill manifests.\n",
      "inputs": [
        "skill_manifest.yaml"
      ],
      "outputs": [
        "registry_update_result.json"
      ],
      "dependencies": [
        "skill.define"
      ],
      "status": "active",
      "entrypoints": [
        {
          "command": "/registry/update",
          "handler": "registry_update.py",
          "runtime": "python",
          "description": "Add or update entries in the Skill Registry.\n",
          "parameters": [
            {
              "name": "skill_manifest.yaml",
              "type": "string",
              "required": true,
              "description": "Path to the skill manifest (.skill.yaml) being added or updated."
            }
          ],
          "permissions": [
            "filesystem",
            "read",
            "write"
          ]
        }
      ]
    },
    {
      "name": "test.hello",
      "version": "0.1.0",
      "description": "A simple test skill that prints hello world",
      "inputs": [],
      "outputs": [],
      "dependencies": [],
      "status": "draft"
    },
    {
      "name": "test.example",
      "version": "0.1.0",
      "description": "Example skill for testing workflow orchestration",
      "inputs": [],
      "outputs": [],
      "dependencies": [],
      "status": "draft"
    },
    {
      "name": "test.integration.temp",
      "version": "0.1.0",
      "description": "Test skill with IO",
      "inputs": [
        "input1",
        "input2"
      ],
      "outputs": [
        "output1"
      ],
      "dependencies": [],
      "status": "draft"
    },
    {
      "name": "workflow.compose",
      "version": "0.1.0",
      "description": "Executes multi-step Betty Framework workflows by chaining existing skills. Enables declarative orchestration of skill pipelines.\n",
      "inputs": [
        "workflow.yaml"
      ],
      "outputs": [
        "workflow_history.json"
      ],
      "dependencies": [
        "skill.create",
        "skill.define",
        "registry.update"
      ],
      "status": "active",
      "entrypoints": [
        {
          "command": "/workflow/compose",
          "handler": "workflow_compose.py",
          "runtime": "python",
          "description": "Execute a Betty workflow defined in a YAML file.\n",
          "parameters": [
            {
              "name": "workflow.yaml",
              "type": "string",
              "required": true,
              "description": "Path to a workflow YAML file to execute."
            }
          ],
          "permissions": [
            "filesystem",
            "read",
            "write"
          ]
        }
      ]
    },
    {
      "name": "skill.create",
      "version": "0.1.0",
      "description": "Generates a new Betty Framework Skill directory and manifest. Used to bootstrap new Claude Code-compatible skills inside the Betty Framework.\n",
      "inputs": [
        "skill_name",
        "description",
        "inputs",
        "outputs"
      ],
      "outputs": [
        "skill_directory",
        "skill_manifest.yaml",
        "registration_record.json"
      ],
      "dependencies": [
        "skill.define",
        "context.schema"
      ],
      "status": "active",
      "entrypoints": [
        {
          "command": "/skill/create",
          "handler": "skill_create.py",
          "runtime": "python",
          "description": "Scaffolds a new Betty Skill directory, generates its manifest, validates it with skill.define, and updates the registry.\n",
          "parameters": [
            {
              "name": "skill_name",
              "type": "string",
              "description": "Name of the new skill (e.g., runtime.execute)",
              "required": true
            },
            {
              "name": "description",
              "type": "string",
              "description": "Description of what the skill will do",
              "required": true
            },
            {
              "name": "inputs",
              "type": "string",
              "description": "Comma-separated list of input parameters (optional)",
              "required": false
            },
            {
              "name": "outputs",
              "type": "string",
              "description": "Comma-separated list of output parameters (optional)",
              "required": false
            }
          ],
          "permissions": [
            "filesystem",
            "read",
            "write"
          ]
        }
      ]
    },
    {
      "name": "test.lifecycle.complete",
      "version": "0.1.0",
      "description": "Lifecycle test skill",
      "inputs": [],
      "outputs": [],
      "dependencies": [],
      "status": "draft"
    },
    {
      "name": "hook.define",
      "version": "0.1.0",
      "description": "Create and register validation hooks for Claude Code",
      "inputs": [
        {
          "name": "event",
          "type": "string",
          "required": true,
          "description": "Hook event trigger (on_file_edit, on_file_save, on_commit, on_push, on_tool_use)"
        },
        {
          "name": "pattern",
          "type": "string",
          "required": false,
          "description": "File pattern to match (e.g., \"*.openapi.yaml\", \"specs/**/*.yaml\")"
        },
        {
          "name": "command",
          "type": "string",
          "required": true,
          "description": "Command to execute when hook triggers (skill name or full command)"
        },
        {
          "name": "blocking",
          "type": "boolean",
          "required": false,
          "default": true,
          "description": "Whether hook should block operation if it fails"
        },
        {
          "name": "timeout",
          "type": "number",
          "required": false,
          "default": 30000,
          "description": "Timeout in milliseconds (default 30 seconds)"
        },
        {
          "name": "description",
          "type": "string",
          "required": false,
          "description": "Human-readable description of what the hook does"
        }
      ],
      "outputs": [
        {
          "name": "hook_config",
          "type": "object",
          "description": "Generated hook configuration"
        },
        {
          "name": "hooks_file_path",
          "type": "string",
          "description": "Path to .claude/hooks.yaml file"
        }
      ],
      "dependencies": [
        "context.schema"
      ],
      "entrypoints": [
        {
          "command": "/skill/hook/define",
          "handler": "hook_define.py",
          "runtime": "python",
          "permissions": [
            "filesystem:read",
            "filesystem:write"
          ]
        }
      ],
      "status": "active",
      "tags": [
        "hooks",
        "validation",
        "automation",
        "claude-code"
      ]
    },
    {
      "name": "api.validate",
      "version": "0.1.0",
      "description": "Validate OpenAPI and AsyncAPI specifications against enterprise guidelines",
      "inputs": [
        {
          "name": "spec_path",
          "type": "string",
          "required": true,
          "description": "Path to the API specification file (OpenAPI or AsyncAPI)"
        },
        {
          "name": "guideline_set",
          "type": "string",
          "required": false,
          "default": "zalando",
          "description": "Which API guidelines to validate against (zalando, google, microsoft)"
        },
        {
          "name": "strict",
          "type": "boolean",
          "required": false,
          "default": false,
          "description": "Enable strict mode (warnings become errors)"
        }
      ],
      "outputs": [
        {
          "name": "validation_report",
          "type": "object",
          "description": "Detailed validation results including errors and warnings"
        },
        {
          "name": "valid",
          "type": "boolean",
          "description": "Whether the spec is valid"
        },
        {
          "name": "guideline_version",
          "type": "string",
          "description": "Version of guidelines used for validation"
        }
      ],
      "dependencies": [
        "context.schema"
      ],
      "entrypoints": [
        {
          "command": "/skill/api/validate",
          "handler": "api_validate.py",
          "runtime": "python",
          "permissions": [
            "filesystem:read",
            "network:http"
          ]
        }
      ],
      "status": "active",
      "tags": [
        "api",
        "validation",
        "openapi",
        "asyncapi",
        "zalando"
      ]
    },
    {
      "name": "api.define",
      "version": "0.1.0",
      "description": "Create OpenAPI and AsyncAPI specifications from templates",
      "inputs": [
        {
          "name": "service_name",
          "type": "string",
          "required": true,
          "description": "Name of the service/API (e.g., user-service, order-api)"
        },
        {
          "name": "spec_type",
          "type": "string",
          "required": false,
          "default": "openapi",
          "description": "Type of specification (openapi or asyncapi)"
        },
        {
          "name": "template",
          "type": "string",
          "required": false,
          "default": "zalando",
          "description": "Template to use (zalando, basic, minimal)"
        },
        {
          "name": "output_dir",
          "type": "string",
          "required": false,
          "default": "specs",
          "description": "Output directory for generated specification"
        },
        {
          "name": "version",
          "type": "string",
          "required": false,
          "default": "1.0.0",
          "description": "API version"
        }
      ],
      "outputs": [
        {
          "name": "spec_path",
          "type": "string",
          "description": "Path to generated specification file"
        },
        {
          "name": "spec_content",
          "type": "object",
          "description": "Generated specification content"
        }
      ],
      "dependencies": [
        "context.schema"
      ],
      "entrypoints": [
        {
          "command": "/skill/api/define",
          "handler": "api_define.py",
          "runtime": "python",
          "permissions": [
            "filesystem:read",
            "filesystem:write"
          ]
        }
      ],
      "status": "active",
      "tags": [
        "api",
        "openapi",
        "asyncapi",
        "scaffolding",
        "zalando"
      ]
    }
  ]
}<|MERGE_RESOLUTION|>--- conflicted
+++ resolved
@@ -1,10 +1,6 @@
 {
   "registry_version": "1.0.0",
-<<<<<<< HEAD
   "generated_at": "2025-10-23T00:42:01.013362+00:00",
-=======
-  "generated_at": "2025-10-23T00:19:01.605907+00:00",
->>>>>>> acdaed08
   "skills": [
     {
       "name": "agent.define",
