--- conflicted
+++ resolved
@@ -20,8 +20,6 @@
     CommandValidationError,
     CommandRegistryError
 )
-<<<<<<< HEAD
-
 
 @pytest.fixture
 def write_command_manifest(tmp_path) -> Callable[[dict, str], str]:
@@ -34,15 +32,9 @@
         return str(manifest_path)
 
     return _writer
-from betty.config import (
-    COMMANDS_REGISTRY_FILE,
-    CommandExecutionType,
-    CommandStatus
-)
-=======
+
 from betty.config import COMMANDS_REGISTRY_FILE
 from betty.enums import CommandExecutionType, CommandStatus
->>>>>>> 7e871bb9
 from betty.validation import (
     validate_command_name,
     validate_command_execution_type,
@@ -317,9 +309,6 @@
             "target": "api.validate"
         }
         errors = validate_execution_target(execution)
-        # api.validate should exist in the registry
-        # If it doesn't, the test will show an error
-        # This is acceptable as it tests the validation logic
 
     def test_validate_skill_target_not_exists(self):
         """Test validation of skill target that doesn't exist."""
@@ -345,7 +334,6 @@
         """Test validation when target is missing."""
         execution = {
             "type": "skill"
-            # Missing: target
         }
         errors = validate_execution_target(execution)
         assert len(errors) > 0
@@ -364,7 +352,6 @@
 
     def test_update_command_registry(self):
         """Test updating command registry with new command."""
-        # Create a test manifest
         manifest = {
             "name": "/test-registry-command",
             "version": "1.0.0",
@@ -377,18 +364,15 @@
             "tags": ["test"]
         }
 
-        # Update registry
         result = update_command_registry(manifest)
         assert result is True
 
-        # Verify it was added
         registry = load_command_registry()
         command_names = [cmd["name"] for cmd in registry["commands"]]
         assert "/test-registry-command" in command_names
 
     def test_update_existing_command(self):
         """Test updating an existing command in registry."""
-        # First, add a command
         manifest = {
             "name": "/test-update-command",
             "version": "1.0.0",
@@ -400,13 +384,11 @@
         }
         update_command_registry(manifest)
 
-        # Now update it
         manifest["version"] = "1.0.1"
         manifest["description"] = "Updated description"
         result = update_command_registry(manifest)
         assert result is True
 
-        # Verify it was updated
         registry = load_command_registry()
         updated_cmd = next(
             (cmd for cmd in registry["commands"] if cmd["name"] == "/test-update-command"),
@@ -422,7 +404,6 @@
 
     def test_complete_command_registration_workflow(self, write_command_manifest):
         """Test complete workflow: create manifest -> validate -> register."""
-        # Create a complete command manifest
         manifest_content = {
             "name": "/test-workflow-command",
             "version": "1.0.0",
@@ -445,16 +426,13 @@
 
         manifest_path = write_command_manifest(manifest_content, "workflow-command.yaml")
 
-        # Step 1: Validate manifest
         validation = validate_manifest(manifest_path)
         assert validation["valid"] is True
         assert validation["errors"] == []
 
-        # Step 2: Register command
         result = update_command_registry(validation["manifest"])
         assert result is True
 
-        # Step 3: Verify registration
         registry = load_command_registry()
         command = next(
             (cmd for cmd in registry["commands"] if cmd["name"] == "/test-workflow-command"),
@@ -469,16 +447,13 @@
 
     def test_invalid_command_workflow(self, write_command_manifest):
         """Test workflow with invalid command manifest."""
-        # Create an invalid manifest (missing required fields)
         manifest_content = {
             "name": "/test-invalid",
             "description": "Invalid command"
-            # Missing: version, execution
         }
 
         manifest_path = write_command_manifest(manifest_content, "invalid-workflow.yaml")
 
-        # Validation should fail
         validation = validate_manifest(manifest_path)
         assert validation["valid"] is False
         assert len(validation["errors"]) > 0
