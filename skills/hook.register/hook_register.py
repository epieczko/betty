#!/usr/bin/env python3
"""
hook_register.py – Implementation of the hook.register Skill
Validates hook manifests and registers them in the Hook Registry.
"""

import os
import sys
import json
import yaml
from typing import Dict, Any, List, Optional
from datetime import datetime, timezone
from pydantic import ValidationError as PydanticValidationError

# Add parent directory to path for imports
sys.path.insert(0, os.path.abspath(os.path.join(os.path.dirname(__file__), "../..")))

from betty.config import (
    BASE_DIR,
    REQUIRED_HOOK_FIELDS,
    HOOKS_REGISTRY_FILE,
    HookEvent,
    HookStatus
)
from betty.validation import (
    validate_path,
    validate_manifest_fields,
    validate_hook_name,
    validate_version,
    validate_hook_event
)
from betty.logging_utils import setup_logger
from betty.errors import format_error_response
<<<<<<< HEAD
from betty.models import HookManifest
=======
from betty.file_utils import atomic_write_json
>>>>>>> 695860fd

logger = setup_logger(__name__)


class HookValidationError(Exception):
    """Raised when hook validation fails."""
    pass


class HookRegistryError(Exception):
    """Raised when hook registry operations fail."""
    pass


def build_response(ok: bool, path: str, errors: Optional[List[str]] = None, details: Optional[Dict[str, Any]] = None) -> Dict[str, Any]:
    """
    Build standardized response dictionary.

    Args:
        ok: Whether operation succeeded
        path: Path to hook manifest
        errors: List of error messages
        details: Additional details

    Returns:
        Response dictionary
    """
    response: Dict[str, Any] = {
        "ok": ok,
        "status": "success" if ok else "failed",
        "errors": errors or [],
        "path": path,
    }

    if details is not None:
        response["details"] = details

    return response


def load_hook_manifest(path: str) -> Dict[str, Any]:
    """
    Load and parse a hook manifest from YAML file.

    Args:
        path: Path to hook manifest file

    Returns:
        Parsed manifest dictionary

    Raises:
        HookValidationError: If manifest cannot be loaded or parsed
    """
    try:
        with open(path) as f:
            manifest = yaml.safe_load(f)
        return manifest
    except FileNotFoundError:
        raise HookValidationError(f"Manifest file not found: {path}")
    except yaml.YAMLError as e:
        raise HookValidationError(f"Failed to parse YAML: {e}")


def validate_hook_schema(manifest: Dict[str, Any]) -> List[str]:
    """
    Validate hook manifest using Pydantic schema.

    Args:
        manifest: Hook manifest dictionary

    Returns:
        List of validation errors (empty if valid)
    """
    errors: List[str] = []

    try:
        HookManifest.model_validate(manifest)
        logger.info("Pydantic schema validation passed for hook manifest")
    except PydanticValidationError as exc:
        logger.warning("Pydantic schema validation failed for hook manifest")
        for error in exc.errors():
            field = ".".join(str(loc) for loc in error["loc"])
            message = error["msg"]
            error_type = error["type"]
            errors.append(f"Schema validation error at '{field}': {message} (type: {error_type})")

    return errors


def validate_manifest(path: str) -> Dict[str, Any]:
    """
    Validate that a hook manifest meets all requirements.

    Validation checks:
    1. Required fields are present
    2. Name format is valid
    3. Version format is valid
    4. Event type is valid
    5. Command is specified
    6. Pattern is valid (if present)
    7. Blocking mode is boolean (if present)

    Args:
        path: Path to hook manifest file

    Returns:
        Dictionary with validation results:
        - valid: Boolean indicating if manifest is valid
        - errors: List of validation errors (if any)
        - manifest: The parsed manifest (if valid)
        - path: Path to the manifest file
    """
    validate_path(path, must_exist=True)

    logger.info(f"Validating hook manifest: {path}")

    errors = []

    # Load manifest
    try:
        manifest = load_hook_manifest(path)
    except HookValidationError as e:
        return {
            "valid": False,
            "errors": [str(e)],
            "path": path
        }

    # Validate with Pydantic schema first
    schema_errors = validate_hook_schema(manifest)
    errors.extend(schema_errors)

    # Check required fields
    missing = validate_manifest_fields(manifest, REQUIRED_HOOK_FIELDS)
    if missing:
        errors.append(f"Missing required fields: {', '.join(missing)}")
        logger.warning(f"Missing required fields: {missing}")

    # If missing required fields, return early
    if errors:
        return {
            "valid": False,
            "errors": errors,
            "path": path
        }

    # Validate name format
    try:
        validate_hook_name(manifest["name"])
    except Exception as e:
        errors.append(f"Invalid name: {str(e)}")
        logger.warning(f"Invalid name: {e}")

    # Validate version format
    try:
        validate_version(manifest["version"])
    except Exception as e:
        errors.append(f"Invalid version: {str(e)}")
        logger.warning(f"Invalid version: {e}")

    # Validate event type
    try:
        validate_hook_event(manifest["event"])
    except Exception as e:
        errors.append(f"Invalid event: {str(e)}")
        logger.warning(f"Invalid event: {e}")

    # Validate command is not empty
    command = manifest.get("command", "")
    if not command or not command.strip():
        errors.append("command cannot be empty")
        logger.warning("Empty command field")

    # Validate blocking if present
    if "blocking" in manifest:
        if not isinstance(manifest["blocking"], bool):
            errors.append("blocking must be a boolean (true/false)")
            logger.warning(f"Invalid blocking type: {type(manifest['blocking'])}")

    # Validate timeout if present
    if "timeout" in manifest:
        timeout = manifest["timeout"]
        if not isinstance(timeout, (int, float)) or timeout <= 0:
            errors.append("timeout must be a positive number (in milliseconds)")
            logger.warning(f"Invalid timeout: {timeout}")

    # Validate status if present
    if "status" in manifest:
        valid_statuses = [s.value for s in HookStatus]
        if manifest["status"] not in valid_statuses:
            errors.append(f"Invalid status: '{manifest['status']}'. Must be one of: {', '.join(valid_statuses)}")
            logger.warning(f"Invalid status: {manifest['status']}")

    # Validate when.pattern if present
    if "when" in manifest:
        when = manifest["when"]
        if not isinstance(when, dict):
            errors.append("when must be an object")
        elif "pattern" in when:
            pattern = when["pattern"]
            if not pattern or not isinstance(pattern, str):
                errors.append("when.pattern must be a non-empty string")

    if errors:
        logger.warning(f"Validation failed with {len(errors)} error(s)")
        return {
            "valid": False,
            "errors": errors,
            "path": path
        }

    logger.info("✅ Hook manifest validation passed")
    return {
        "valid": True,
        "errors": [],
        "path": path,
        "manifest": manifest
    }


def load_hook_registry() -> Dict[str, Any]:
    """
    Load existing hook registry.

    Returns:
        Hook registry dictionary, or new empty registry if file doesn't exist
    """
    if not os.path.exists(HOOKS_REGISTRY_FILE):
        logger.info("Hook registry not found, creating new registry")
        return {
            "registry_version": "1.0.0",
            "generated_at": datetime.now(timezone.utc).isoformat(),
            "hooks": []
        }

    try:
        with open(HOOKS_REGISTRY_FILE) as f:
            registry = json.load(f)
            logger.info(f"Loaded hook registry with {len(registry.get('hooks', []))} hook(s)")
            return registry
    except json.JSONDecodeError as e:
        raise HookRegistryError(f"Failed to parse hook registry: {e}")


def update_hook_registry(manifest: Dict[str, Any]) -> bool:
    """
    Add or update hook in the hook registry.

    Args:
        manifest: Validated hook manifest

    Returns:
        True if registry was updated successfully

    Raises:
        HookRegistryError: If registry update fails
    """
    logger.info(f"Updating hook registry for: {manifest['name']}")

    # Load existing registry
    registry = load_hook_registry()

    # Create registry entry
    entry = {
        "name": manifest["name"],
        "version": manifest["version"],
        "description": manifest["description"],
        "event": manifest["event"],
        "command": manifest["command"],
        "when": manifest.get("when", {}),
        "blocking": manifest.get("blocking", False),
        "timeout": manifest.get("timeout", 30000),
        "on_failure": manifest.get("on_failure", "show_errors"),
        "status": manifest.get("status", "draft"),
        "tags": manifest.get("tags", [])
    }

    # Check if hook already exists
    hooks = registry.get("hooks", [])
    existing_index = None
    for i, hook in enumerate(hooks):
        if hook["name"] == manifest["name"]:
            existing_index = i
            break

    if existing_index is not None:
        # Update existing hook
        hooks[existing_index] = entry
        logger.info(f"Updated existing hook: {manifest['name']}")
    else:
        # Add new hook
        hooks.append(entry)
        logger.info(f"Added new hook: {manifest['name']}")

    registry["hooks"] = hooks
    registry["generated_at"] = datetime.now(timezone.utc).isoformat()

    # Write registry back to disk atomically
    try:
        atomic_write_json(HOOKS_REGISTRY_FILE, registry)
        logger.info(f"Hook registry updated successfully")
        return True
    except Exception as e:
        raise HookRegistryError(f"Failed to write hook registry: {e}")


def main():
    """Main CLI entry point."""
    if len(sys.argv) < 2:
        message = "Usage: hook_register.py <path_to_hook.yaml>"
        response = build_response(
            False,
            path="",
            errors=[message],
            details={"error": {"error": "UsageError", "message": message, "details": {}}},
        )
        print(json.dumps(response, indent=2))
        sys.exit(1)

    path = sys.argv[1]

    try:
        # Validate manifest
        validation = validate_manifest(path)
        details = dict(validation)

        if validation.get("valid"):
            # Update registry
            try:
                registry_updated = update_hook_registry(validation["manifest"])
                details["status"] = "registered"
                details["registry_updated"] = registry_updated
            except HookRegistryError as e:
                logger.error(f"Registry update failed: {e}")
                details["status"] = "validated"
                details["registry_updated"] = False
                details["registry_error"] = str(e)
        else:
            # Check if there are schema validation errors
            has_schema_errors = any("Schema validation error" in err for err in validation.get("errors", []))
            if has_schema_errors:
                details["error"] = {
                    "type": "SchemaError",
                    "error": "SchemaError",
                    "message": "Hook manifest schema validation failed",
                    "details": {"errors": validation.get("errors", [])}
                }

        # Build response
        response = build_response(
            bool(validation.get("valid")),
            path=path,
            errors=validation.get("errors", []),
            details=details,
        )
        print(json.dumps(response, indent=2))
        sys.exit(0 if response["ok"] else 1)

    except HookValidationError as e:
        logger.error(str(e))
        error_info = format_error_response(e)
        response = build_response(
            False,
            path=path,
            errors=[error_info.get("message", str(e))],
            details={"error": error_info},
        )
        print(json.dumps(response, indent=2))
        sys.exit(1)
    except Exception as e:
        logger.error(f"Unexpected error: {e}")
        error_info = format_error_response(e, include_traceback=True)
        response = build_response(
            False,
            path=path,
            errors=[error_info.get("message", str(e))],
            details={"error": error_info},
        )
        print(json.dumps(response, indent=2))
        sys.exit(1)


if __name__ == "__main__":
    main()<|MERGE_RESOLUTION|>--- conflicted
+++ resolved
@@ -31,11 +31,8 @@
 )
 from betty.logging_utils import setup_logger
 from betty.errors import format_error_response
-<<<<<<< HEAD
 from betty.models import HookManifest
-=======
 from betty.file_utils import atomic_write_json
->>>>>>> 695860fd
 
 logger = setup_logger(__name__)
 
