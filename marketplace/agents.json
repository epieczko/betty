--- conflicted
+++ resolved
@@ -1,11 +1,7 @@
 {
   "marketplace_version": "1.0.0",
-<<<<<<< HEAD
   "generated_at": "2025-10-24T22:40:26.469126+00:00",
   "last_updated": "2025-10-24T22:40:26.469128+00:00",
-=======
-  "generated_at": "2025-10-24T23:17:13.754799+00:00",
->>>>>>> bd43d6fe
   "description": "Betty Framework Certified Agents Marketplace",
   "total_agents": 0,
   "certified_count": 0,
