{
  "marketplace_version": "1.0.0",
<<<<<<< HEAD
  "generated_at": "2025-10-23T20:01:18.348277+00:00",
  "last_updated": "2025-10-23T20:01:18.348278+00:00",
=======
  "generated_at": "2025-10-23T20:01:17.051219+00:00",
>>>>>>> a451a868
  "description": "Betty Framework Certified Agents Marketplace",
  "total_agents": 0,
  "certified_count": 0,
  "draft_count": 0,
  "catalog": []
}<|MERGE_RESOLUTION|>--- conflicted
+++ resolved
@@ -1,11 +1,7 @@
 {
   "marketplace_version": "1.0.0",
-<<<<<<< HEAD
   "generated_at": "2025-10-23T20:01:18.348277+00:00",
   "last_updated": "2025-10-23T20:01:18.348278+00:00",
-=======
-  "generated_at": "2025-10-23T20:01:17.051219+00:00",
->>>>>>> a451a868
   "description": "Betty Framework Certified Agents Marketplace",
   "total_agents": 0,
   "certified_count": 0,
