{
  "marketplace_version": "1.0.0",
<<<<<<< HEAD
  "generated_at": "2025-10-23T19:20:08.578191+00:00",
  "description": "Betty Framework Certified Skills Marketplace",
  "total_skills": 23,
  "certified_count": 18,
  "draft_count": 5,
=======
  "generated_at": "2025-10-23T19:25:19.937298+00:00",
  "description": "Betty Framework Certified Skills Marketplace",
  "total_skills": 19,
  "certified_count": 19,
  "draft_count": 0,
>>>>>>> adb169bd
  "catalog": [
    {
      "name": "agent.define",
      "version": "0.1.0",
      "description": "Validates and registers agent manifests for the Betty Framework. Ensures schema compliance, validates skill references, and updates the Agent Registry.\n",
      "status": "certified",
<<<<<<< HEAD
      "tags": [],
      "manifest_path": "skills/workflow.validate/skill.yaml",
=======
      "tags": [
        "agents",
        "validation",
        "registry",
        "layer2"
      ],
>>>>>>> adb169bd
      "maintainer": "Betty Core Team",
      "usage_examples": [
        "Validate agent manifest: /agent/define agent.yaml",
        "Register new agent in the framework"
      ],
      "documentation_url": "https://betty-framework.dev/docs/agents/define",
      "dependencies": [
        "skill.define"
      ],
      "entrypoints": [
        {
          "command": "/agent/define",
          "handler": "agent_define.py",
          "runtime": "python",
          "description": "Validate an agent manifest and register it in the Agent Registry.\n",
          "parameters": [
            {
              "name": "manifest_path",
              "type": "string",
              "required": true,
              "description": "Path to the agent.yaml file to validate"
            }
          ],
          "permissions": [
<<<<<<< HEAD
            "filesystem",
            "read"
          ]
        }
      ],
      "inputs": [
        "workflow.yaml"
      ],
      "outputs": [
        "validation_result.json"
      ]
    },
    {
      "name": "hook.define",
      "version": "0.1.0",
      "description": "Create and register validation hooks for Claude Code",
      "status": "certified",
      "tags": [
        "hooks",
        "validation",
        "automation",
        "claude-code"
      ],
      "manifest_path": "skills/hook.define/skill.yaml",
      "maintainer": "Betty Core Team",
      "usage_examples": [
        "Run hook.define: /skill/hook/define"
      ],
      "documentation_url": "https://betty-framework.dev/docs/skills/hook.define",
      "dependencies": [
        "context.schema"
      ],
      "entrypoints": [
        {
          "command": "/skill/hook/define",
          "handler": "hook_define.py",
          "runtime": "python",
          "permissions": [
=======
>>>>>>> adb169bd
            "filesystem:read",
            "filesystem:write"
          ]
        }
      ],
      "inputs": [
        {
          "name": "manifest_path",
          "type": "string",
          "required": true,
          "description": "Path to the agent.yaml file to validate"
        }
      ],
      "outputs": [
        {
          "name": "validation_result",
          "type": "object",
          "description": "Validation results including errors and warnings"
        },
        {
          "name": "registry_updated",
          "type": "boolean",
          "description": "Whether agent was successfully registered"
        }
      ]
    },
    {
      "name": "api.validate",
      "version": "0.1.0",
      "description": "Detect breaking changes between API specification versions",
      "status": "certified",
      "tags": [
        "api",
        "compatibility",
        "breaking-changes",
        "versioning",
        "openapi"
      ],
      "manifest_path": "skills/api.validate/skill.yaml",
      "maintainer": "Betty Core Team",
      "usage_examples": [
        "Check for breaking changes: /skill/api/compatibility --old_spec_path v1.yaml --new_spec_path v2.yaml",
        "Analyze API evolution: /skill/api/compatibility --old_spec_path old.yaml --new_spec_path new.yaml --fail_on_breaking false"
      ],
      "documentation_url": "https://betty-framework.dev/docs/api/compatibility",
      "dependencies": [
        "context.schema"
      ],
      "entrypoints": [
        {
          "command": "/skill/api/compatibility",
          "handler": "check_compatibility.py",
          "runtime": "python",
          "permissions": [
            "filesystem:read"
          ]
        }
      ],
      "inputs": [
        {
          "name": "old_spec_path",
          "type": "string",
          "required": true,
          "description": "Path to the old/previous API specification"
        },
        {
          "name": "new_spec_path",
          "type": "string",
          "required": true,
          "description": "Path to the new/current API specification"
        },
        {
          "name": "fail_on_breaking",
          "type": "boolean",
          "required": false,
          "default": true,
          "description": "Exit with error code if breaking changes detected"
        }
      ],
      "outputs": [
        {
          "name": "compatible",
          "type": "boolean",
          "description": "Whether the new spec is backward compatible"
        },
        {
          "name": "breaking_changes",
          "type": "array",
          "description": "List of breaking changes detected"
        },
        {
          "name": "non_breaking_changes",
          "type": "array",
          "description": "List of non-breaking changes detected"
        },
        {
          "name": "change_summary",
          "type": "object",
          "description": "Summary of all changes"
        }
      ]
    },
    {
      "name": "api.define",
      "version": "0.1.0",
      "description": "Create OpenAPI and AsyncAPI specifications from templates",
      "status": "certified",
      "tags": [
        "api",
        "openapi",
        "asyncapi",
        "scaffolding",
        "zalando"
      ],
      "manifest_path": "skills/api.define/skill.yaml",
      "maintainer": "Betty Core Team",
      "usage_examples": [
        "Create new OpenAPI spec: /skill/api/define --service_name user-service",
        "Generate AsyncAPI spec: /skill/api/define --service_name events --spec_type asyncapi"
      ],
      "documentation_url": "https://betty-framework.dev/docs/api/define",
      "dependencies": [
        "context.schema"
      ],
      "entrypoints": [
        {
          "command": "/skill/api/define",
          "handler": "api_define.py",
          "runtime": "python",
          "permissions": [
            "filesystem:read",
            "filesystem:write"
          ]
        }
      ],
      "inputs": [
        {
          "name": "service_name",
          "type": "string",
          "required": true,
          "description": "Name of the service/API (e.g., user-service, order-api)"
        },
        {
          "name": "spec_type",
          "type": "string",
          "required": false,
          "default": "openapi",
          "description": "Type of specification (openapi or asyncapi)"
        },
        {
          "name": "template",
          "type": "string",
          "required": false,
          "default": "zalando",
          "description": "Template to use (zalando, basic, minimal)"
        },
        {
          "name": "output_dir",
          "type": "string",
          "required": false,
          "default": "specs",
          "description": "Output directory for generated specification"
        },
        {
          "name": "version",
          "type": "string",
          "required": false,
          "default": "1.0.0",
          "description": "API version"
        }
      ],
      "outputs": [
        {
          "name": "spec_path",
          "type": "string",
          "description": "Path to generated specification file"
        },
        {
          "name": "spec_content",
          "type": "object",
          "description": "Generated specification content"
        }
      ]
    },
    {
      "name": "api.generate-models",
      "version": "0.1.0",
      "description": "Generate type-safe models from OpenAPI and AsyncAPI specifications using Modelina",
      "status": "certified",
      "tags": [
        "api",
        "codegen",
        "modelina",
        "openapi",
        "asyncapi",
        "typescript",
        "python",
        "java"
      ],
      "manifest_path": "skills/api.generate-models/skill.yaml",
      "maintainer": "Betty Core Team",
      "usage_examples": [
        "Generate TypeScript models: /skill/api/generate-models --spec_path api.yaml --language typescript",
        "Generate Python models: /skill/api/generate-models --spec_path api.yaml --language python --output_dir src/models"
      ],
      "documentation_url": "https://betty-framework.dev/docs/api/generate-models",
      "dependencies": [
        "context.schema"
      ],
      "entrypoints": [
        {
          "command": "/skill/api/generate-models",
          "handler": "modelina_generate.py",
          "runtime": "python",
          "permissions": [
            "filesystem:read",
            "filesystem:write",
            "process:execute"
          ]
        }
      ],
      "inputs": [
        {
          "name": "spec_path",
          "type": "string",
          "required": true,
          "description": "Path to API specification file (OpenAPI or AsyncAPI)"
        },
        {
          "name": "language",
          "type": "string",
          "required": true,
          "description": "Target language (typescript, python, java, go, csharp)"
        },
        {
          "name": "output_dir",
          "type": "string",
          "required": false,
          "default": "src/models",
          "description": "Output directory for generated models"
        },
        {
          "name": "package_name",
          "type": "string",
          "required": false,
          "description": "Package/module name for generated code"
        }
      ],
      "outputs": [
        {
          "name": "models_path",
          "type": "string",
          "description": "Path to directory containing generated models"
        },
        {
          "name": "files_generated",
          "type": "array",
          "description": "List of generated model files"
        },
        {
          "name": "model_count",
          "type": "number",
          "description": "Number of models generated"
        }
      ]
    },
    {
      "name": "api.validate",
      "version": "0.1.0",
      "description": "Validate OpenAPI and AsyncAPI specifications against enterprise guidelines",
      "status": "certified",
      "tags": [
        "api",
        "validation",
        "openapi",
        "asyncapi",
        "zalando"
      ],
      "manifest_path": "skills/api.compatibility/skill.yaml",
      "maintainer": "Betty Core Team",
      "usage_examples": [
        "Validate OpenAPI spec: /skill/api/validate --spec_path api.openapi.yaml",
        "Check against Zalando guidelines: /skill/api/validate --spec_path api.yaml --guideline_set zalando"
      ],
      "documentation_url": "https://betty-framework.dev/docs/api/validate",
      "dependencies": [
        "context.schema"
      ],
      "entrypoints": [
        {
          "command": "/skill/api/validate",
          "handler": "api_validate.py",
          "runtime": "python",
          "permissions": [
            "filesystem:read",
            "network:http"
          ]
        }
      ],
      "inputs": [
        {
          "name": "spec_path",
          "type": "string",
          "required": true,
          "description": "Path to the API specification file (OpenAPI or AsyncAPI)"
        },
        {
          "name": "guideline_set",
          "type": "string",
          "required": false,
          "default": "zalando",
          "description": "Which API guidelines to validate against (zalando, google, microsoft)"
        },
        {
          "name": "strict",
          "type": "boolean",
          "required": false,
          "default": false,
          "description": "Enable strict mode (warnings become errors)"
        }
      ],
      "outputs": [
        {
          "name": "validation_report",
          "type": "object",
          "description": "Detailed validation results including errors and warnings"
        },
        {
          "name": "valid",
          "type": "boolean",
          "description": "Whether the spec is valid"
        },
        {
          "name": "guideline_version",
          "type": "string",
          "description": "Version of guidelines used for validation"
        }
      ]
    },
    {
      "name": "command.define",
      "version": "0.1.0",
      "description": "Validate and register command manifests in the Command Registry",
      "status": "certified",
      "tags": [
        "command",
        "registry",
        "validation",
        "infrastructure"
      ],
      "manifest_path": "skills/agent.define/skill.yaml",
      "maintainer": "Betty Core Team",
      "usage_examples": [
        "Register command manifest: /skill/command/define command.yaml",
        "Add new CLI command to Betty"
      ],
      "documentation_url": "https://betty-framework.dev/docs/commands/define",
      "dependencies": [
        "None"
      ],
      "entrypoints": [
        {
          "command": "/skill/command/define",
          "handler": "command_define.py",
          "runtime": "python",
          "permissions": [
            "filesystem:read",
            "filesystem:write"
          ]
        }
      ],
      "inputs": [
        {
          "name": "manifest_path",
          "type": "string",
          "required": true,
          "description": "Path to the command manifest file (YAML)"
        }
      ],
      "outputs": [
        {
          "name": "validation_result",
          "type": "object",
          "description": "Validation results and registration status",
          "schema": {
            "properties": {
              "ok": "boolean",
              "status": "string",
              "errors": "array",
              "path": "string",
              "details": "object"
            }
          }
        }
      ]
    },
    {
      "name": "generate.marketplace",
      "version": "0.1.0",
      "description": "Generate marketplace catalog files from Betty Framework registries. Filters active and certified skills/agents and outputs marketplace-ready JSON files.\n",
      "status": "certified",
      "tags": [
        "marketplace",
        "registry",
        "automation",
        "infrastructure"
      ],
<<<<<<< HEAD
      "manifest_path": "skills/command.define/skill.yaml",
=======
      "maintainer": "Community",
      "usage_examples": [],
      "documentation_url": "https://betty-framework.dev/docs/skills/generate.marketplace",
      "dependencies": [
        "registry.update"
      ],
      "entrypoints": [
        {
          "command": "/marketplace/generate",
          "handler": "generate_marketplace.py",
          "runtime": "python",
          "description": "Generate marketplace catalogs from registry files. Filters by status: active and certified: true.\n",
          "parameters": [],
          "permissions": [
            "filesystem:read",
            "filesystem:write"
          ]
        }
      ],
      "outputs": [
        "marketplace/skills.json",
        "marketplace/agents.json"
      ]
    },
    {
      "name": "hook.define",
      "version": "0.1.0",
      "description": "Create and register validation hooks for Claude Code",
      "status": "certified",
      "tags": [
        "hooks",
        "validation",
        "automation",
        "claude-code"
      ],
>>>>>>> adb169bd
      "maintainer": "Betty Core Team",
      "usage_examples": [
        "Create validation hook: /skill/hook/define --event on_file_edit --pattern '*.yaml' --command /workflow/validate",
        "Set up pre-commit API validation hook"
      ],
      "documentation_url": "https://betty-framework.dev/docs/hooks/define",
      "dependencies": [
        "context.schema"
      ],
      "entrypoints": [
        {
          "command": "/skill/hook/define",
          "handler": "hook_define.py",
          "runtime": "python",
          "permissions": [
            "filesystem:read",
            "filesystem:write"
          ]
        }
      ],
      "inputs": [
        {
          "name": "event",
          "type": "string",
          "required": true,
          "description": "Hook event trigger (on_file_edit, on_file_save, on_commit, on_push, on_tool_use)"
        },
        {
          "name": "pattern",
          "type": "string",
          "required": false,
          "description": "File pattern to match (e.g., \"*.openapi.yaml\", \"specs/**/*.yaml\")"
        },
        {
          "name": "command",
          "type": "string",
          "required": true,
          "description": "Command to execute when hook triggers (skill name or full command)"
        },
        {
          "name": "blocking",
          "type": "boolean",
          "required": false,
          "default": true,
          "description": "Whether hook should block operation if it fails"
        },
        {
          "name": "timeout",
          "type": "number",
          "required": false,
          "default": 30000,
          "description": "Timeout in milliseconds (default 30 seconds)"
        },
        {
          "name": "description",
          "type": "string",
          "required": false,
          "description": "Human-readable description of what the hook does"
        }
      ],
      "outputs": [
        {
          "name": "hook_config",
          "type": "object",
          "description": "Generated hook configuration"
        },
        {
          "name": "hooks_file_path",
          "type": "string",
          "description": "Path to .claude/hooks.yaml file"
        }
      ]
    },
    {
      "name": "hook.register",
      "version": "0.1.0",
      "description": "Validate and register hook manifests in the Hook Registry",
      "status": "certified",
      "tags": [
        "hook",
        "registry",
        "validation",
        "infrastructure",
        "policy"
      ],
      "manifest_path": "skills/hook.register/skill.yaml",
      "maintainer": "Betty Core Team",
      "usage_examples": [
        "Register hook manifest: /skill/hook/register hook.yaml",
        "Enable policy enforcement via hooks"
      ],
      "documentation_url": "https://betty-framework.dev/docs/hooks/register",
      "dependencies": [
        "None"
      ],
      "entrypoints": [
        {
          "command": "/skill/hook/register",
          "handler": "hook_register.py",
          "runtime": "python",
          "permissions": [
            "filesystem:read",
            "filesystem:write"
          ]
        }
      ],
      "inputs": [
        {
          "name": "manifest_path",
          "type": "string",
          "required": true,
          "description": "Path to the hook manifest file (YAML)"
        }
      ],
      "outputs": [
        {
          "name": "validation_result",
          "type": "object",
          "description": "Validation results and registration status",
          "schema": {
            "properties": {
              "ok": "boolean",
              "status": "string",
              "errors": "array",
              "path": "string",
              "details": "object"
            }
          }
        }
      ]
    },
    {
      "name": "plugin.build",
      "version": "0.1.0",
      "description": "Automatically bundle a plugin directory (or the whole repo) into a deployable Claude Code plugin package. Gathers all declared entrypoints, validates handler files exist, and packages everything into .tar.gz or .zip under /dist.\n",
      "status": "certified",
<<<<<<< HEAD
      "tags": [],
      "manifest_path": "skills/workflow.compose/skill.yaml",
      "maintainer": "Betty Core Team",
      "usage_examples": [
        "Run workflow.compose: /workflow/compose"
=======
      "tags": [
        "plugin",
        "packaging",
        "build",
        "deployment",
        "distribution"
>>>>>>> adb169bd
      ],
      "maintainer": "Community",
      "usage_examples": [],
      "documentation_url": "https://betty-framework.dev/docs/skills/plugin.build",
      "dependencies": [
        "plugin.sync"
      ],
      "entrypoints": [
        {
          "command": "/plugin/build",
          "handler": "plugin_build.py",
          "runtime": "python",
          "description": "Bundle plugin directory into deployable package. Validates all entrypoints and handlers before packaging.\n",
          "parameters": [
            {
              "name": "plugin_path",
              "type": "string",
              "required": false,
              "description": "Path to plugin.yaml (defaults to ./plugin.yaml)"
            },
            {
              "name": "output_format",
              "type": "string",
              "required": false,
              "description": "Package format (tar.gz or zip, defaults to tar.gz)"
            },
            {
              "name": "output_dir",
              "type": "string",
              "required": false,
              "description": "Output directory (defaults to ./dist)"
            }
          ],
          "permissions": [
            "filesystem:read",
            "filesystem:write"
          ]
        }
      ],
      "inputs": [
        {
          "name": "plugin_path",
          "type": "string",
          "required": false,
          "description": "Path to plugin.yaml (defaults to ./plugin.yaml)"
        },
        {
          "name": "output_format",
          "type": "string",
          "required": false,
          "description": "Package format (tar.gz or zip, defaults to tar.gz)"
        },
        {
          "name": "output_dir",
          "type": "string",
          "required": false,
          "description": "Output directory (defaults to ./dist)"
        }
      ],
      "outputs": [
        {
          "name": "plugin_package",
          "type": "file",
          "description": "Packaged plugin archive (.tar.gz or .zip)"
        },
        {
          "name": "build_report",
          "type": "object",
          "description": "JSON report with validated entrypoints, missing files, and package checksum"
        }
      ]
    },
    {
      "name": "plugin.sync",
      "version": "0.1.0",
      "description": "Automatically generates plugin.yaml from Betty Framework registries. Reads skills.json, commands.json, and hooks.json to build a complete plugin configuration.\n",
      "status": "certified",
      "tags": [
        "plugin",
        "registry",
        "automation",
        "infrastructure"
      ],
      "maintainer": "Community",
      "usage_examples": [],
      "documentation_url": "https://betty-framework.dev/docs/skills/plugin.sync",
      "dependencies": [
        "registry.update"
      ],
      "entrypoints": [
        {
          "command": "/plugin/sync",
          "handler": "plugin_sync.py",
          "runtime": "python",
          "description": "Generate plugin.yaml from registry files. Syncs active skills with entrypoints into plugin commands.\n",
          "parameters": [],
          "permissions": [
            "filesystem:read",
            "filesystem:write"
          ]
        }
      ],
      "outputs": [
        "plugin.yaml",
        "generation_report.json"
      ]
    },
    {
      "name": "policy.enforce",
      "version": "0.1.0",
      "description": "Validates operations against organizational policies before execution",
      "status": "certified",
      "tags": [],
      "manifest_path": "skills/policy.enforce/skill.yaml",
      "maintainer": "Betty Core Team",
      "usage_examples": [
        "Validate against organizational policy: skill executes policy.enforce before operation",
        "Enforce compliance rules on API changes"
      ],
      "documentation_url": "https://betty-framework.dev/docs/policy/enforce",
      "dependencies": [],
      "entrypoints": [],
      "inputs": [
        "action",
        "target",
        "policy_set"
      ],
      "outputs": [
        "validation_result.json",
        "policy_violations.json"
      ]
    },
    {
      "name": "registry.update",
      "version": "0.1.0",
      "description": "Updates the Betty Framework Skill Registry by adding or modifying entries based on validated skill manifests.\n",
      "status": "certified",
      "tags": [],
      "maintainer": "Betty Core Team",
      "usage_examples": [
        "Register a new skill: /registry/update skill_manifest.yaml",
        "Update existing skill entry in registry"
      ],
      "documentation_url": "https://betty-framework.dev/docs/registry/update",
      "dependencies": [
        "skill.define"
      ],
      "entrypoints": [
        {
          "command": "/registry/update",
          "handler": "registry_update.py",
          "runtime": "python",
          "description": "Add or update entries in the Skill Registry.\n",
          "parameters": [
            {
              "name": "manifest_path",
              "type": "string",
              "required": true,
              "description": "Path to the skill manifest (.skill.yaml) being added or updated."
            }
          ],
          "permissions": [
            "filesystem",
            "read",
            "write"
          ]
        }
      ],
      "inputs": [
        "manifest_path"
      ],
      "outputs": [
        "registry_update_result.json"
      ]
    },
    {
      "name": "run.agent",
      "version": "0.1.0",
      "description": "Simulates execution of a Betty agent by loading its manifest, constructing the prompt, and demonstrating which skills would be invoked. Useful for testing agent design and understanding agent behavior.\n",
      "status": "certified",
      "tags": [
        "agents",
        "simulation",
        "testing",
        "layer2"
      ],
<<<<<<< HEAD
      "manifest_path": "skills/run.agent/skill.yaml",
      "maintainer": "Betty Core Team",
      "usage_examples": [
        "Run run.agent: /agent/run"
      ],
=======
      "maintainer": "Community",
      "usage_examples": [],
>>>>>>> adb169bd
      "documentation_url": "https://betty-framework.dev/docs/skills/run.agent",
      "dependencies": [
        "agent.define"
      ],
      "entrypoints": [
        {
          "command": "/agent/run",
          "handler": "run_agent.py",
          "runtime": "python",
          "description": "Simulate execution of an agent manifest. Shows the constructed prompt, mock Claude response, and skills that would be invoked.\n",
          "parameters": [
            {
              "name": "agent_path",
              "type": "string",
              "required": true,
              "description": "Path to agent.yaml file or agent name (e.g., api.designer)"
            },
            {
              "name": "input_text",
              "type": "string",
              "required": false,
              "description": "Optional input text to provide to the agent"
            }
          ],
          "permissions": [
            "filesystem:read"
          ]
        }
      ],
      "inputs": [
        {
          "name": "agent_path",
          "type": "string",
          "required": true,
          "description": "Path to agent manifest (agent.yaml) or agent name"
        },
        {
          "name": "input_text",
          "type": "string",
          "required": false,
          "description": "Optional task/query to provide to the agent"
        }
      ],
      "outputs": [
        {
          "name": "execution_log",
          "type": "object",
          "description": "Details of the simulated agent execution including prompt and skills"
        }
      ]
    },
    {
<<<<<<< HEAD
      "name": "skill.define",
      "version": "0.1.0",
      "description": "Validates and registers skill manifests (.skill.yaml) for the Betty Framework. Ensures schema compliance and updates the Skill Registry.\n",
      "status": "certified",
      "tags": [],
      "manifest_path": "skills/skill.define/skill.yaml",
      "maintainer": "Betty Core Team",
      "usage_examples": [
        "Run skill.define: /skill/define"
      ],
      "documentation_url": "https://betty-framework.dev/docs/skills/skill.define",
      "dependencies": [],
      "entrypoints": [
        {
          "command": "/skill/define",
          "handler": "skill_define.py",
          "runtime": "python",
          "description": "Validate a Claude Code skill manifest and register it in the Betty Skill Registry.\n",
          "parameters": [
            {
              "name": "manifest_path",
              "type": "string",
              "required": true,
              "description": "Path to the skill.yaml file to validate."
            }
          ],
          "permissions": [
            "filesystem",
            "read",
            "write"
          ]
        }
      ],
      "inputs": [
        "manifest_path"
      ],
      "outputs": [
        "validation_result.json",
        "updated_registry.json"
      ]
    },
    {
=======
>>>>>>> adb169bd
      "name": "skill.create",
      "version": "0.1.0",
      "description": "Generates a new Betty Framework Skill directory and manifest. Used to bootstrap new Claude Code-compatible skills inside the Betty Framework.\n",
      "status": "certified",
      "tags": [],
      "manifest_path": "skills/skill.create/skill.yaml",
      "maintainer": "Betty Core Team",
      "usage_examples": [
        "Scaffold new skill: /skill/create --skill_name my.skill --description 'My new skill'",
        "Bootstrap skill with inputs/outputs: /skill/create --skill_name process.data --inputs 'data,config' --outputs 'result'"
      ],
      "documentation_url": "https://betty-framework.dev/docs/skills/create",
      "dependencies": [
        "skill.define",
        "context.schema"
      ],
      "entrypoints": [
        {
          "command": "/skill/create",
          "handler": "skill_create.py",
          "runtime": "python",
          "description": "Scaffolds a new Betty Skill directory, generates its manifest, validates it with skill.define, and updates the registry.\n",
          "parameters": [
            {
              "name": "skill_name",
              "type": "string",
              "description": "Name of the new skill (e.g., runtime.execute)",
              "required": true
            },
            {
              "name": "description",
              "type": "string",
              "description": "Description of what the skill will do",
              "required": true
            },
            {
              "name": "inputs",
              "type": "string",
              "description": "Comma-separated list of input parameters (optional)",
              "required": false
            },
            {
              "name": "outputs",
              "type": "string",
              "description": "Comma-separated list of output parameters (optional)",
              "required": false
            }
          ],
          "permissions": [
            "filesystem",
            "read",
            "write"
          ]
        }
      ],
      "inputs": [
        "skill_name",
        "description",
        "inputs",
        "outputs"
      ],
      "outputs": [
        "skill_directory",
        "manifest_path",
        "registration_record.json"
      ]
    },
    {
      "name": "skill.define",
      "version": "0.1.0",
      "description": "Validates and registers skill manifests (.skill.yaml) for the Betty Framework. Ensures schema compliance and updates the Skill Registry.\n",
      "status": "certified",
      "tags": [],
      "manifest_path": "skills/registry.update/skill.yaml",
      "maintainer": "Betty Core Team",
      "usage_examples": [
        "Validate a new skill manifest: /skill/define manifest.skill.yaml",
        "Check skill compliance before registration"
      ],
      "documentation_url": "https://betty-framework.dev/docs/skills/define",
      "dependencies": [],
      "entrypoints": [
        {
          "command": "/skill/define",
          "handler": "skill_define.py",
          "runtime": "python",
          "description": "Validate a Claude Code skill manifest and register it in the Betty Skill Registry.\n",
          "parameters": [
            {
              "name": "manifest_path",
              "type": "string",
              "required": true,
              "description": "Path to the skill.yaml file to validate."
            }
          ],
          "permissions": [
            "filesystem",
            "read",
            "write"
          ]
        }
      ],
      "inputs": [
        "manifest_path"
      ],
      "outputs": [
        "validation_result.json",
        "updated_registry.json"
      ]
    },
    {
      "name": "workflow.compose",
      "version": "0.1.0",
      "description": "Executes multi-step Betty Framework workflows by chaining existing skills. Enables declarative orchestration of skill pipelines.\n",
      "status": "certified",
<<<<<<< HEAD
      "tags": [
        "plugin",
        "registry",
        "automation",
        "infrastructure"
      ],
      "manifest_path": "skills/plugin.sync/skill.yaml",
=======
      "tags": [],
>>>>>>> adb169bd
      "maintainer": "Betty Core Team",
      "usage_examples": [
        "Execute multi-step workflow: /workflow/compose pipeline.yaml",
        "Chain multiple skills together"
      ],
      "documentation_url": "https://betty-framework.dev/docs/workflows/compose",
      "dependencies": [
        "skill.create",
        "skill.define",
        "registry.update"
      ],
      "entrypoints": [
        {
          "command": "/workflow/compose",
          "handler": "workflow_compose.py",
          "runtime": "python",
          "description": "Execute a Betty workflow defined in a YAML file.\n",
          "parameters": [
            {
              "name": "workflow_path",
              "type": "string",
              "required": true,
              "description": "Path to a workflow YAML file to execute."
            }
          ],
          "permissions": [
            "filesystem",
            "read",
            "write"
          ]
        }
      ],
      "inputs": [
        "workflow_path"
      ],
      "outputs": [
        "workflow_history.json"
      ]
    },
    {
      "name": "workflow.validate",
      "version": "0.1.0",
      "description": "Validates Betty workflow YAML definitions to ensure correct structure and required fields.\n",
      "status": "certified",
<<<<<<< HEAD
      "tags": [
        "marketplace",
        "registry",
        "automation",
        "infrastructure"
      ],
      "manifest_path": "skills/generate.marketplace/skill.yaml",
=======
      "tags": [],
>>>>>>> adb169bd
      "maintainer": "Betty Core Team",
      "usage_examples": [
        "Validate workflow structure: /workflow/validate my_workflow.yaml",
        "Pre-flight check before workflow execution"
      ],
      "documentation_url": "https://betty-framework.dev/docs/workflows/validate",
      "dependencies": [
        "context.schema"
      ],
      "entrypoints": [
        {
          "command": "/workflow/validate",
          "handler": "workflow_validate.py",
          "runtime": "python",
          "description": "Validate the structure of a workflow YAML file before execution.\n",
          "parameters": [
            {
              "name": "workflow.yaml",
              "type": "string",
              "required": true,
              "description": "Path to the workflow YAML file."
            }
          ],
          "permissions": [
            "filesystem",
            "read"
          ]
        }
      ],
      "inputs": [
        "workflow.yaml"
      ],
      "outputs": [
        "validation_result.json"
      ]
    },
    {
      "name": "agent.run",
      "version": "0.1.0",
      "description": "Execute a registered Betty agent by loading its manifest, generating a Claude-friendly prompt, invoking skills based on the agent's workflow, and logging results. Supports both iterative and oneshot reasoning modes with optional Claude API integration.\n",
      "status": "certified",
      "tags": [
        "agents",
        "execution",
        "claude-api",
        "orchestration",
        "layer2"
      ],
      "manifest_path": "skills/agent.run/skill.yaml",
      "maintainer": "Betty Core Team",
      "usage_examples": [
        "Run agent.run: /agent/run"
      ],
      "documentation_url": "https://betty-framework.dev/docs/skills/agent.run",
      "dependencies": [
        "agent.define"
      ],
      "entrypoints": [
        {
          "command": "/agent/run",
          "handler": "agent_run.py",
          "runtime": "python",
          "description": "Execute a Betty agent with optional task context. Generates Claude-friendly prompts, invokes the Claude API (or simulates), executes planned skills, and logs all results to agent_logs/ directory.\n",
          "parameters": [
            {
              "name": "agent_path",
              "type": "string",
              "required": true,
              "description": "Path to agent.yaml file or agent name (e.g., api.designer)"
            },
            {
              "name": "task_context",
              "type": "string",
              "required": false,
              "description": "Optional task or query for the agent to execute"
            },
            {
              "name": "save_log",
              "type": "boolean",
              "required": false,
              "default": true,
              "description": "Save execution log to agent_logs/<agent>_<timestamp>.json"
            }
          ],
          "permissions": [
            "filesystem:read",
            "filesystem:write",
            "network:http"
          ]
        }
      ],
      "inputs": [
        {
          "name": "agent_path",
          "type": "string",
          "required": true,
          "description": "Path to agent manifest (agent.yaml) or agent name (e.g., api.designer)"
        },
        {
          "name": "task_context",
          "type": "string",
          "required": false,
          "description": "Task or query to provide to the agent for execution"
        },
        {
          "name": "save_log",
          "type": "boolean",
          "required": false,
          "default": true,
          "description": "Whether to save execution log to agent_logs/<agent>.json"
        }
      ],
      "outputs": [
        {
          "name": "execution_result",
          "type": "object",
          "description": "Complete execution results including prompt, Claude response, and skill outputs",
          "schema": {
            "properties": {
              "ok": "boolean",
              "status": "string",
              "timestamp": "string",
              "errors": "array",
              "details": {
                "type": "object",
                "properties": {
                  "timestamp": "string",
                  "agent": "object",
                  "task_context": "string",
                  "prompt": "string",
                  "skills_available": "array",
                  "claude_response": "object",
                  "execution_results": "array",
                  "summary": "object",
                  "log_path": "string"
                }
              }
            }
          }
        }
      ]
    }
  ]
}<|MERGE_RESOLUTION|>--- conflicted
+++ resolved
@@ -1,35 +1,18 @@
 {
   "marketplace_version": "1.0.0",
-<<<<<<< HEAD
   "generated_at": "2025-10-23T19:20:08.578191+00:00",
   "description": "Betty Framework Certified Skills Marketplace",
   "total_skills": 23,
   "certified_count": 18,
   "draft_count": 5,
-=======
-  "generated_at": "2025-10-23T19:25:19.937298+00:00",
-  "description": "Betty Framework Certified Skills Marketplace",
-  "total_skills": 19,
-  "certified_count": 19,
-  "draft_count": 0,
->>>>>>> adb169bd
   "catalog": [
     {
       "name": "agent.define",
       "version": "0.1.0",
       "description": "Validates and registers agent manifests for the Betty Framework. Ensures schema compliance, validates skill references, and updates the Agent Registry.\n",
       "status": "certified",
-<<<<<<< HEAD
       "tags": [],
       "manifest_path": "skills/workflow.validate/skill.yaml",
-=======
-      "tags": [
-        "agents",
-        "validation",
-        "registry",
-        "layer2"
-      ],
->>>>>>> adb169bd
       "maintainer": "Betty Core Team",
       "usage_examples": [
         "Validate agent manifest: /agent/define agent.yaml",
@@ -54,7 +37,6 @@
             }
           ],
           "permissions": [
-<<<<<<< HEAD
             "filesystem",
             "read"
           ]
@@ -93,8 +75,6 @@
           "handler": "hook_define.py",
           "runtime": "python",
           "permissions": [
-=======
->>>>>>> adb169bd
             "filesystem:read",
             "filesystem:write"
           ]
@@ -502,9 +482,7 @@
         "automation",
         "infrastructure"
       ],
-<<<<<<< HEAD
       "manifest_path": "skills/command.define/skill.yaml",
-=======
       "maintainer": "Community",
       "usage_examples": [],
       "documentation_url": "https://betty-framework.dev/docs/skills/generate.marketplace",
@@ -540,7 +518,6 @@
         "automation",
         "claude-code"
       ],
->>>>>>> adb169bd
       "maintainer": "Betty Core Team",
       "usage_examples": [
         "Create validation hook: /skill/hook/define --event on_file_edit --pattern '*.yaml' --command /workflow/validate",
@@ -677,23 +654,19 @@
       "version": "0.1.0",
       "description": "Automatically bundle a plugin directory (or the whole repo) into a deployable Claude Code plugin package. Gathers all declared entrypoints, validates handler files exist, and packages everything into .tar.gz or .zip under /dist.\n",
       "status": "certified",
-<<<<<<< HEAD
-      "tags": [],
-      "manifest_path": "skills/workflow.compose/skill.yaml",
-      "maintainer": "Betty Core Team",
-      "usage_examples": [
-        "Run workflow.compose: /workflow/compose"
-=======
       "tags": [
         "plugin",
         "packaging",
         "build",
         "deployment",
         "distribution"
->>>>>>> adb169bd
-      ],
+      ],
+      "manifest_path": "skills/workflow.compose/skill.yaml",
+      "maintainer": "Betty Core Team",
+      "usage_examples": [
+        "Run workflow.compose: /workflow/compose"
+      ]      
       "maintainer": "Community",
-      "usage_examples": [],
       "documentation_url": "https://betty-framework.dev/docs/skills/plugin.build",
       "dependencies": [
         "plugin.sync"
@@ -877,16 +850,11 @@
         "testing",
         "layer2"
       ],
-<<<<<<< HEAD
       "manifest_path": "skills/run.agent/skill.yaml",
       "maintainer": "Betty Core Team",
       "usage_examples": [
         "Run run.agent: /agent/run"
       ],
-=======
-      "maintainer": "Community",
-      "usage_examples": [],
->>>>>>> adb169bd
       "documentation_url": "https://betty-framework.dev/docs/skills/run.agent",
       "dependencies": [
         "agent.define"
@@ -939,7 +907,6 @@
       ]
     },
     {
-<<<<<<< HEAD
       "name": "skill.define",
       "version": "0.1.0",
       "description": "Validates and registers skill manifests (.skill.yaml) for the Betty Framework. Ensures schema compliance and updates the Skill Registry.\n",
@@ -982,8 +949,6 @@
       ]
     },
     {
-=======
->>>>>>> adb169bd
       "name": "skill.create",
       "version": "0.1.0",
       "description": "Generates a new Betty Framework Skill directory and manifest. Used to bootstrap new Claude Code-compatible skills inside the Betty Framework.\n",
@@ -1099,7 +1064,6 @@
       "version": "0.1.0",
       "description": "Executes multi-step Betty Framework workflows by chaining existing skills. Enables declarative orchestration of skill pipelines.\n",
       "status": "certified",
-<<<<<<< HEAD
       "tags": [
         "plugin",
         "registry",
@@ -1107,9 +1071,6 @@
         "infrastructure"
       ],
       "manifest_path": "skills/plugin.sync/skill.yaml",
-=======
-      "tags": [],
->>>>>>> adb169bd
       "maintainer": "Betty Core Team",
       "usage_examples": [
         "Execute multi-step workflow: /workflow/compose pipeline.yaml",
@@ -1154,7 +1115,6 @@
       "version": "0.1.0",
       "description": "Validates Betty workflow YAML definitions to ensure correct structure and required fields.\n",
       "status": "certified",
-<<<<<<< HEAD
       "tags": [
         "marketplace",
         "registry",
@@ -1162,9 +1122,6 @@
         "infrastructure"
       ],
       "manifest_path": "skills/generate.marketplace/skill.yaml",
-=======
-      "tags": [],
->>>>>>> adb169bd
       "maintainer": "Betty Core Team",
       "usage_examples": [
         "Validate workflow structure: /workflow/validate my_workflow.yaml",
