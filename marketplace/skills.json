{
  "marketplace_version": "1.0.0",
<<<<<<< HEAD
  "generated_at": "2025-10-23T20:01:18.348253+00:00",
  "last_updated": "2025-10-23T20:01:18.348271+00:00",
=======
  "generated_at": "2025-10-23T20:01:17.049891+00:00",
>>>>>>> a451a868
  "description": "Betty Framework Certified Skills Marketplace",
  "total_skills": 20,
  "certified_count": 20,
  "draft_count": 0,
  "catalog": [
    {
      "name": "agent.define",
      "version": "0.1.0",
      "description": "Validates and registers agent manifests for the Betty Framework. Ensures schema compliance, validates skill references, and updates the Agent Registry.\n",
      "status": "certified",
      "tags": [
        "agents",
        "validation",
        "registry",
        "layer2"
      ],
      "maintainer": "Betty Core Team",
      "usage_examples": [
        "Validate agent manifest: /agent/define agent.yaml",
        "Register new agent in the framework"
      ],
      "documentation_url": "https://betty-framework.dev/docs/agents/define",
      "dependencies": [
        "skill.define"
      ],
      "entrypoints": [
        {
          "command": "/agent/define",
          "handler": "agent_define.py",
          "runtime": "python",
          "description": "Validate an agent manifest and register it in the Agent Registry.\n",
          "parameters": [
            {
              "name": "manifest_path",
              "type": "string",
              "required": true,
              "description": "Path to the agent.yaml file to validate"
            }
          ],
          "permissions": [
            "filesystem:read",
            "filesystem:write"
          ]
        }
      ],
      "inputs": [
        {
          "name": "manifest_path",
          "type": "string",
          "required": true,
          "description": "Path to the agent.yaml file to validate"
        }
      ],
      "outputs": [
        {
          "name": "validation_result",
          "type": "object",
          "description": "Validation results including errors and warnings"
        },
        {
          "name": "registry_updated",
          "type": "boolean",
          "description": "Whether agent was successfully registered"
        }
      ]
    },
    {
      "name": "agent.run",
      "version": "0.1.0",
      "description": "Execute a registered Betty agent by loading its manifest, generating a Claude-friendly prompt, invoking skills based on the agent's workflow, and logging results. Supports both iterative and oneshot reasoning modes with optional Claude API integration.\n",
      "status": "certified",
      "tags": [
        "agents",
        "execution",
        "claude-api",
        "orchestration",
        "layer2"
      ],
      "maintainer": "Community",
      "usage_examples": [],
      "documentation_url": "https://betty-framework.dev/docs/skills/agent.run",
      "dependencies": [
        "agent.define"
      ],
      "entrypoints": [
        {
          "command": "/agent/run",
          "handler": "agent_run.py",
          "runtime": "python",
          "description": "Execute a Betty agent with optional task context. Generates Claude-friendly prompts, invokes the Claude API (or simulates), executes planned skills, and logs all results to agent_logs/ directory.\n",
          "parameters": [
            {
              "name": "agent_path",
              "type": "string",
              "required": true,
              "description": "Path to agent.yaml file or agent name (e.g., api.designer)"
            },
            {
              "name": "task_context",
              "type": "string",
              "required": false,
              "description": "Optional task or query for the agent to execute"
            },
            {
              "name": "save_log",
              "type": "boolean",
              "required": false,
              "default": true,
              "description": "Save execution log to agent_logs/<agent>_<timestamp>.json"
            }
          ],
          "permissions": [
            "filesystem:read",
            "filesystem:write",
            "network:http"
          ]
        }
      ],
      "inputs": [
        {
          "name": "agent_path",
          "type": "string",
          "required": true,
          "description": "Path to agent manifest (agent.yaml) or agent name (e.g., api.designer)"
        },
        {
          "name": "task_context",
          "type": "string",
          "required": false,
          "description": "Task or query to provide to the agent for execution"
        },
        {
          "name": "save_log",
          "type": "boolean",
          "required": false,
          "default": true,
          "description": "Whether to save execution log to agent_logs/<agent>.json"
        }
      ],
      "outputs": [
        {
          "name": "execution_result",
          "type": "object",
          "description": "Complete execution results including prompt, Claude response, and skill outputs",
          "schema": {
            "properties": {
              "ok": "boolean",
              "status": "string",
              "timestamp": "string",
              "errors": "array",
              "details": {
                "type": "object",
                "properties": {
                  "timestamp": "string",
                  "agent": "object",
                  "task_context": "string",
                  "prompt": "string",
                  "skills_available": "array",
                  "claude_response": "object",
                  "execution_results": "array",
                  "summary": "object",
                  "log_path": "string"
                }
              }
            }
          }
        }
      ]
    },
    {
      "name": "api.compatibility",
      "version": "0.1.0",
      "description": "Detect breaking changes between API specification versions",
      "status": "certified",
      "tags": [
        "api",
        "compatibility",
        "breaking-changes",
        "versioning",
        "openapi"
      ],
      "maintainer": "Betty Core Team",
      "usage_examples": [
        "Check for breaking changes: /skill/api/compatibility --old_spec_path v1.yaml --new_spec_path v2.yaml",
        "Analyze API evolution: /skill/api/compatibility --old_spec_path old.yaml --new_spec_path new.yaml --fail_on_breaking false"
      ],
      "documentation_url": "https://betty-framework.dev/docs/api/compatibility",
      "dependencies": [
        "context.schema"
      ],
      "entrypoints": [
        {
          "command": "/skill/api/compatibility",
          "handler": "check_compatibility.py",
          "runtime": "python",
          "permissions": [
            "filesystem:read"
          ]
        }
      ],
      "inputs": [
        {
          "name": "old_spec_path",
          "type": "string",
          "required": true,
          "description": "Path to the old/previous API specification"
        },
        {
          "name": "new_spec_path",
          "type": "string",
          "required": true,
          "description": "Path to the new/current API specification"
        },
        {
          "name": "fail_on_breaking",
          "type": "boolean",
          "required": false,
          "default": true,
          "description": "Exit with error code if breaking changes detected"
        }
      ],
      "outputs": [
        {
          "name": "compatible",
          "type": "boolean",
          "description": "Whether the new spec is backward compatible"
        },
        {
          "name": "breaking_changes",
          "type": "array",
          "description": "List of breaking changes detected"
        },
        {
          "name": "non_breaking_changes",
          "type": "array",
          "description": "List of non-breaking changes detected"
        },
        {
          "name": "change_summary",
          "type": "object",
          "description": "Summary of all changes"
        }
      ]
    },
    {
      "name": "api.define",
      "version": "0.1.0",
      "description": "Create OpenAPI and AsyncAPI specifications from templates",
      "status": "certified",
      "tags": [
        "api",
        "openapi",
        "asyncapi",
        "scaffolding",
        "zalando"
      ],
      "maintainer": "Betty Core Team",
      "usage_examples": [
        "Create new OpenAPI spec: /skill/api/define --service_name user-service",
        "Generate AsyncAPI spec: /skill/api/define --service_name events --spec_type asyncapi"
      ],
      "documentation_url": "https://betty-framework.dev/docs/api/define",
      "dependencies": [
        "context.schema"
      ],
      "entrypoints": [
        {
          "command": "/skill/api/define",
          "handler": "api_define.py",
          "runtime": "python",
          "permissions": [
            "filesystem:read",
            "filesystem:write"
          ]
        }
      ],
      "inputs": [
        {
          "name": "service_name",
          "type": "string",
          "required": true,
          "description": "Name of the service/API (e.g., user-service, order-api)"
        },
        {
          "name": "spec_type",
          "type": "string",
          "required": false,
          "default": "openapi",
          "description": "Type of specification (openapi or asyncapi)"
        },
        {
          "name": "template",
          "type": "string",
          "required": false,
          "default": "zalando",
          "description": "Template to use (zalando, basic, minimal)"
        },
        {
          "name": "output_dir",
          "type": "string",
          "required": false,
          "default": "specs",
          "description": "Output directory for generated specification"
        },
        {
          "name": "version",
          "type": "string",
          "required": false,
          "default": "1.0.0",
          "description": "API version"
        }
      ],
      "outputs": [
        {
          "name": "spec_path",
          "type": "string",
          "description": "Path to generated specification file"
        },
        {
          "name": "spec_content",
          "type": "object",
          "description": "Generated specification content"
        }
      ]
    },
    {
      "name": "api.generate-models",
      "version": "0.1.0",
      "description": "Generate type-safe models from OpenAPI and AsyncAPI specifications using Modelina",
      "status": "certified",
      "tags": [
        "api",
        "codegen",
        "modelina",
        "openapi",
        "asyncapi",
        "typescript",
        "python",
        "java"
      ],
      "maintainer": "Betty Core Team",
      "usage_examples": [
        "Generate TypeScript models: /skill/api/generate-models --spec_path api.yaml --language typescript",
        "Generate Python models: /skill/api/generate-models --spec_path api.yaml --language python --output_dir src/models"
      ],
      "documentation_url": "https://betty-framework.dev/docs/api/generate-models",
      "dependencies": [
        "context.schema"
      ],
      "entrypoints": [
        {
          "command": "/skill/api/generate-models",
          "handler": "modelina_generate.py",
          "runtime": "python",
          "permissions": [
            "filesystem:read",
            "filesystem:write",
            "process:execute"
          ]
        }
      ],
      "inputs": [
        {
          "name": "spec_path",
          "type": "string",
          "required": true,
          "description": "Path to API specification file (OpenAPI or AsyncAPI)"
        },
        {
          "name": "language",
          "type": "string",
          "required": true,
          "description": "Target language (typescript, python, java, go, csharp)"
        },
        {
          "name": "output_dir",
          "type": "string",
          "required": false,
          "default": "src/models",
          "description": "Output directory for generated models"
        },
        {
          "name": "package_name",
          "type": "string",
          "required": false,
          "description": "Package/module name for generated code"
        }
      ],
      "outputs": [
        {
          "name": "models_path",
          "type": "string",
          "description": "Path to directory containing generated models"
        },
        {
          "name": "files_generated",
          "type": "array",
          "description": "List of generated model files"
        },
        {
          "name": "model_count",
          "type": "number",
          "description": "Number of models generated"
        }
      ]
    },
    {
      "name": "api.validate",
      "version": "0.1.0",
      "description": "Validate OpenAPI and AsyncAPI specifications against enterprise guidelines",
      "status": "certified",
      "tags": [
        "api",
        "validation",
        "openapi",
        "asyncapi",
        "zalando"
      ],
      "maintainer": "Betty Core Team",
      "usage_examples": [
        "Validate OpenAPI spec: /skill/api/validate --spec_path api.openapi.yaml",
        "Check against Zalando guidelines: /skill/api/validate --spec_path api.yaml --guideline_set zalando"
      ],
      "documentation_url": "https://betty-framework.dev/docs/api/validate",
      "dependencies": [
        "context.schema"
      ],
      "entrypoints": [
        {
          "command": "/skill/api/validate",
          "handler": "api_validate.py",
          "runtime": "python",
          "permissions": [
            "filesystem:read",
            "network:http"
          ]
        }
      ],
      "inputs": [
        {
          "name": "spec_path",
          "type": "string",
          "required": true,
          "description": "Path to the API specification file (OpenAPI or AsyncAPI)"
        },
        {
          "name": "guideline_set",
          "type": "string",
          "required": false,
          "default": "zalando",
          "description": "Which API guidelines to validate against (zalando, google, microsoft)"
        },
        {
          "name": "strict",
          "type": "boolean",
          "required": false,
          "default": false,
          "description": "Enable strict mode (warnings become errors)"
        }
      ],
      "outputs": [
        {
          "name": "validation_report",
          "type": "object",
          "description": "Detailed validation results including errors and warnings"
        },
        {
          "name": "valid",
          "type": "boolean",
          "description": "Whether the spec is valid"
        },
        {
          "name": "guideline_version",
          "type": "string",
          "description": "Version of guidelines used for validation"
        }
      ]
    },
    {
      "name": "command.define",
      "version": "0.1.0",
      "description": "Validate and register command manifests in the Command Registry",
      "status": "certified",
      "tags": [
        "command",
        "registry",
        "validation",
        "infrastructure"
      ],
      "maintainer": "Betty Core Team",
      "usage_examples": [
        "Register command manifest: /skill/command/define command.yaml",
        "Add new CLI command to Betty"
      ],
      "documentation_url": "https://betty-framework.dev/docs/commands/define",
      "dependencies": [
        "None"
      ],
      "entrypoints": [
        {
          "command": "/skill/command/define",
          "handler": "command_define.py",
          "runtime": "python",
          "permissions": [
            "filesystem:read",
            "filesystem:write"
          ]
        }
      ],
      "inputs": [
        {
          "name": "manifest_path",
          "type": "string",
          "required": true,
          "description": "Path to the command manifest file (YAML)"
        }
      ],
      "outputs": [
        {
          "name": "validation_result",
          "type": "object",
          "description": "Validation results and registration status",
          "schema": {
            "properties": {
              "ok": "boolean",
              "status": "string",
              "errors": "array",
              "path": "string",
              "details": "object"
            }
          }
        }
      ]
    },
    {
      "name": "docs.sync.readme",
      "version": "0.1.0",
      "description": "Regenerate the top-level README.md to reflect all current registered skills and agents. Pulls from registry/skills.json and registry/agents.json, groups by category, and updates documentation sections while maintaining repo style and tone.\n",
      "status": "certified",
      "tags": [
        "documentation",
        "registry",
        "automation",
        "maintenance"
      ],
      "maintainer": "Community",
      "usage_examples": [],
      "documentation_url": "https://betty-framework.dev/docs/skills/docs.sync.readme",
      "dependencies": [
        "registry.update"
      ],
      "entrypoints": [
        {
          "command": "/docs/sync/readme",
          "handler": "readme_sync.py",
          "runtime": "python",
          "description": "Sync README.md with current registry state. Updates skills tables, agents links, and documentation map to reflect all registered skills and agents.\n",
          "parameters": [],
          "permissions": [
            "filesystem:read",
            "filesystem:write"
          ]
        }
      ],
      "outputs": [
        "README.md",
        "sync_report.json"
      ]
    },
    {
      "name": "generate.marketplace",
      "version": "0.1.0",
      "description": "Generate marketplace catalog files from Betty Framework registries. Filters active and certified skills/agents and outputs marketplace-ready JSON files.\n",
      "status": "certified",
      "tags": [
        "marketplace",
        "registry",
        "automation",
        "infrastructure"
      ],
      "maintainer": "Community",
      "usage_examples": [],
      "documentation_url": "https://betty-framework.dev/docs/skills/generate.marketplace",
      "dependencies": [
        "registry.update"
      ],
      "entrypoints": [
        {
          "command": "/marketplace/generate",
          "handler": "generate_marketplace.py",
          "runtime": "python",
          "description": "Generate marketplace catalogs from registry files. Filters by status: active and certified: true.\n",
          "parameters": [],
          "permissions": [
            "filesystem:read",
            "filesystem:write"
          ]
        }
      ],
      "outputs": [
        "marketplace/skills.json",
        "marketplace/agents.json"
      ]
    },
    {
      "name": "hook.define",
      "version": "0.1.0",
      "description": "Create and register validation hooks for Claude Code",
      "status": "certified",
      "tags": [
        "hooks",
        "validation",
        "automation",
        "claude-code"
      ],
      "maintainer": "Betty Core Team",
      "usage_examples": [
        "Create validation hook: /skill/hook/define --event on_file_edit --pattern '*.yaml' --command /workflow/validate",
        "Set up pre-commit API validation hook"
      ],
      "documentation_url": "https://betty-framework.dev/docs/hooks/define",
      "dependencies": [
        "context.schema"
      ],
      "entrypoints": [
        {
          "command": "/skill/hook/define",
          "handler": "hook_define.py",
          "runtime": "python",
          "permissions": [
            "filesystem:read",
            "filesystem:write"
          ]
        }
      ],
      "inputs": [
        {
          "name": "event",
          "type": "string",
          "required": true,
          "description": "Hook event trigger (on_file_edit, on_file_save, on_commit, on_push, on_tool_use)"
        },
        {
          "name": "pattern",
          "type": "string",
          "required": false,
          "description": "File pattern to match (e.g., \"*.openapi.yaml\", \"specs/**/*.yaml\")"
        },
        {
          "name": "command",
          "type": "string",
          "required": true,
          "description": "Command to execute when hook triggers (skill name or full command)"
        },
        {
          "name": "blocking",
          "type": "boolean",
          "required": false,
          "default": true,
          "description": "Whether hook should block operation if it fails"
        },
        {
          "name": "timeout",
          "type": "number",
          "required": false,
          "default": 30000,
          "description": "Timeout in milliseconds (default 30 seconds)"
        },
        {
          "name": "description",
          "type": "string",
          "required": false,
          "description": "Human-readable description of what the hook does"
        }
      ],
      "outputs": [
        {
          "name": "hook_config",
          "type": "object",
          "description": "Generated hook configuration"
        },
        {
          "name": "hooks_file_path",
          "type": "string",
          "description": "Path to .claude/hooks.yaml file"
        }
      ]
    },
    {
      "name": "hook.register",
      "version": "0.1.0",
      "description": "Validate and register hook manifests in the Hook Registry",
      "status": "certified",
      "tags": [
        "hook",
        "registry",
        "validation",
        "infrastructure",
        "policy"
      ],
      "maintainer": "Betty Core Team",
      "usage_examples": [
        "Register hook manifest: /skill/hook/register hook.yaml",
        "Enable policy enforcement via hooks"
      ],
      "documentation_url": "https://betty-framework.dev/docs/hooks/register",
      "dependencies": [
        "None"
      ],
      "entrypoints": [
        {
          "command": "/skill/hook/register",
          "handler": "hook_register.py",
          "runtime": "python",
          "permissions": [
            "filesystem:read",
            "filesystem:write"
          ]
        }
      ],
      "inputs": [
        {
          "name": "manifest_path",
          "type": "string",
          "required": true,
          "description": "Path to the hook manifest file (YAML)"
        }
      ],
      "outputs": [
        {
          "name": "validation_result",
          "type": "object",
          "description": "Validation results and registration status",
          "schema": {
            "properties": {
              "ok": "boolean",
              "status": "string",
              "errors": "array",
              "path": "string",
              "details": "object"
            }
          }
        }
      ]
    },
    {
      "name": "plugin.build",
      "version": "0.1.0",
      "description": "Automatically bundle a plugin directory (or the whole repo) into a deployable Claude Code plugin package. Gathers all declared entrypoints, validates handler files exist, and packages everything into .tar.gz or .zip under /dist.\n",
      "status": "certified",
      "tags": [
        "plugin",
        "packaging",
        "build",
        "deployment",
        "distribution"
      ],
      "maintainer": "Community",
      "usage_examples": [],
      "documentation_url": "https://betty-framework.dev/docs/skills/plugin.build",
      "dependencies": [
        "plugin.sync"
      ],
      "entrypoints": [
        {
          "command": "/plugin/build",
          "handler": "plugin_build.py",
          "runtime": "python",
          "description": "Bundle plugin directory into deployable package. Validates all entrypoints and handlers before packaging.\n",
          "parameters": [
            {
              "name": "plugin_path",
              "type": "string",
              "required": false,
              "description": "Path to plugin.yaml (defaults to ./plugin.yaml)"
            },
            {
              "name": "output_format",
              "type": "string",
              "required": false,
              "description": "Package format (tar.gz or zip, defaults to tar.gz)"
            },
            {
              "name": "output_dir",
              "type": "string",
              "required": false,
              "description": "Output directory (defaults to ./dist)"
            }
          ],
          "permissions": [
            "filesystem:read",
            "filesystem:write"
          ]
        }
      ],
      "inputs": [
        {
          "name": "plugin_path",
          "type": "string",
          "required": false,
          "description": "Path to plugin.yaml (defaults to ./plugin.yaml)"
        },
        {
          "name": "output_format",
          "type": "string",
          "required": false,
          "description": "Package format (tar.gz or zip, defaults to tar.gz)"
        },
        {
          "name": "output_dir",
          "type": "string",
          "required": false,
          "description": "Output directory (defaults to ./dist)"
        }
      ],
      "outputs": [
        {
          "name": "plugin_package",
          "type": "file",
          "description": "Packaged plugin archive (.tar.gz or .zip)"
        },
        {
          "name": "build_report",
          "type": "object",
          "description": "JSON report with validated entrypoints, missing files, and package checksum"
        }
      ]
    },
    {
      "name": "plugin.sync",
      "version": "0.1.0",
      "description": "Automatically generates plugin.yaml from Betty Framework registries. Reads skills.json, commands.json, and hooks.json to build a complete plugin configuration.\n",
      "status": "certified",
      "tags": [
        "plugin",
        "registry",
        "automation",
        "infrastructure"
      ],
      "maintainer": "Community",
      "usage_examples": [],
      "documentation_url": "https://betty-framework.dev/docs/skills/plugin.sync",
      "dependencies": [
        "registry.update"
      ],
      "entrypoints": [
        {
          "command": "/plugin/sync",
          "handler": "plugin_sync.py",
          "runtime": "python",
          "description": "Generate plugin.yaml from registry files. Syncs active skills with entrypoints into plugin commands.\n",
          "parameters": [],
          "permissions": [
            "filesystem:read",
            "filesystem:write"
          ]
        }
      ],
      "outputs": [
        "plugin.yaml",
        "generation_report.json"
      ]
    },
    {
      "name": "policy.enforce",
      "version": "0.1.0",
      "description": "Validates operations against organizational policies before execution",
      "status": "certified",
      "tags": [],
      "maintainer": "Betty Core Team",
      "usage_examples": [
        "Validate against organizational policy: skill executes policy.enforce before operation",
        "Enforce compliance rules on API changes"
      ],
      "documentation_url": "https://betty-framework.dev/docs/policy/enforce",
      "dependencies": [],
      "entrypoints": [],
      "inputs": [
        "action",
        "target",
        "policy_set"
      ],
      "outputs": [
        "validation_result.json",
        "policy_violations.json"
      ]
    },
    {
      "name": "registry.update",
      "version": "0.1.0",
      "description": "Updates the Betty Framework Skill Registry by adding or modifying entries based on validated skill manifests.\n",
      "status": "certified",
      "tags": [],
      "maintainer": "Betty Core Team",
      "usage_examples": [
        "Register a new skill: /registry/update skill_manifest.yaml",
        "Update existing skill entry in registry"
      ],
      "documentation_url": "https://betty-framework.dev/docs/registry/update",
      "dependencies": [
        "skill.define"
      ],
      "entrypoints": [
        {
          "command": "/registry/update",
          "handler": "registry_update.py",
          "runtime": "python",
          "description": "Add or update entries in the Skill Registry.\n",
          "parameters": [
            {
              "name": "manifest_path",
              "type": "string",
              "required": true,
              "description": "Path to the skill manifest (.skill.yaml) being added or updated."
            }
          ],
          "permissions": [
            "filesystem",
            "read",
            "write"
          ]
        }
      ],
      "inputs": [
        "manifest_path"
      ],
      "outputs": [
        "registry_update_result.json"
      ]
    },
    {
      "name": "run.agent",
      "version": "0.1.0",
      "description": "Simulates execution of a Betty agent by loading its manifest, constructing the prompt, and demonstrating which skills would be invoked. Useful for testing agent design and understanding agent behavior.\n",
      "status": "certified",
      "tags": [
        "agents",
        "simulation",
        "testing",
        "layer2"
      ],
      "maintainer": "Community",
      "usage_examples": [],
      "documentation_url": "https://betty-framework.dev/docs/skills/run.agent",
      "dependencies": [
        "agent.define"
      ],
      "entrypoints": [
        {
          "command": "/agent/run",
          "handler": "run_agent.py",
          "runtime": "python",
          "description": "Simulate execution of an agent manifest. Shows the constructed prompt, mock Claude response, and skills that would be invoked.\n",
          "parameters": [
            {
              "name": "agent_path",
              "type": "string",
              "required": true,
              "description": "Path to agent.yaml file or agent name (e.g., api.designer)"
            },
            {
              "name": "input_text",
              "type": "string",
              "required": false,
              "description": "Optional input text to provide to the agent"
            }
          ],
          "permissions": [
            "filesystem:read"
          ]
        }
      ],
      "inputs": [
        {
          "name": "agent_path",
          "type": "string",
          "required": true,
          "description": "Path to agent manifest (agent.yaml) or agent name"
        },
        {
          "name": "input_text",
          "type": "string",
          "required": false,
          "description": "Optional task/query to provide to the agent"
        }
      ],
      "outputs": [
        {
          "name": "execution_log",
          "type": "object",
          "description": "Details of the simulated agent execution including prompt and skills"
        }
      ]
    },
    {
      "name": "skill.create",
      "version": "0.1.0",
      "description": "Generates a new Betty Framework Skill directory and manifest. Used to bootstrap new Claude Code-compatible skills inside the Betty Framework.\n",
      "status": "certified",
      "tags": [],
      "maintainer": "Betty Core Team",
      "usage_examples": [
        "Scaffold new skill: /skill/create --skill_name my.skill --description 'My new skill'",
        "Bootstrap skill with inputs/outputs: /skill/create --skill_name process.data --inputs 'data,config' --outputs 'result'"
      ],
      "documentation_url": "https://betty-framework.dev/docs/skills/create",
      "dependencies": [
        "skill.define",
        "context.schema"
      ],
      "entrypoints": [
        {
          "command": "/skill/create",
          "handler": "skill_create.py",
          "runtime": "python",
          "description": "Scaffolds a new Betty Skill directory, generates its manifest, validates it with skill.define, and updates the registry.\n",
          "parameters": [
            {
              "name": "skill_name",
              "type": "string",
              "description": "Name of the new skill (e.g., runtime.execute)",
              "required": true
            },
            {
              "name": "description",
              "type": "string",
              "description": "Description of what the skill will do",
              "required": true
            },
            {
              "name": "inputs",
              "type": "string",
              "description": "Comma-separated list of input parameters (optional)",
              "required": false
            },
            {
              "name": "outputs",
              "type": "string",
              "description": "Comma-separated list of output parameters (optional)",
              "required": false
            }
          ],
          "permissions": [
            "filesystem",
            "read",
            "write"
          ]
        }
      ],
      "inputs": [
        "skill_name",
        "description",
        "inputs",
        "outputs"
      ],
      "outputs": [
        "skill_directory",
        "manifest_path",
        "registration_record.json"
      ]
    },
    {
      "name": "skill.define",
      "version": "0.1.0",
      "description": "Validates and registers skill manifests (.skill.yaml) for the Betty Framework. Ensures schema compliance and updates the Skill Registry.\n",
      "status": "certified",
      "tags": [],
      "maintainer": "Betty Core Team",
      "usage_examples": [
        "Validate a new skill manifest: /skill/define manifest.skill.yaml",
        "Check skill compliance before registration"
      ],
      "documentation_url": "https://betty-framework.dev/docs/skills/define",
      "dependencies": [],
      "entrypoints": [
        {
          "command": "/skill/define",
          "handler": "skill_define.py",
          "runtime": "python",
          "description": "Validate a Claude Code skill manifest and register it in the Betty Skill Registry.\n",
          "parameters": [
            {
              "name": "manifest_path",
              "type": "string",
              "required": true,
              "description": "Path to the skill.yaml file to validate."
            }
          ],
          "permissions": [
            "filesystem",
            "read",
            "write"
          ]
        }
      ],
      "inputs": [
        "manifest_path"
      ],
      "outputs": [
        "validation_result.json",
        "updated_registry.json"
      ]
    },
    {
      "name": "workflow.compose",
      "version": "0.1.0",
      "description": "Executes multi-step Betty Framework workflows by chaining existing skills. Enables declarative orchestration of skill pipelines.\n",
      "status": "certified",
      "tags": [],
      "maintainer": "Betty Core Team",
      "usage_examples": [
        "Execute multi-step workflow: /workflow/compose pipeline.yaml",
        "Chain multiple skills together"
      ],
      "documentation_url": "https://betty-framework.dev/docs/workflows/compose",
      "dependencies": [
        "skill.create",
        "skill.define",
        "registry.update"
      ],
      "entrypoints": [
        {
          "command": "/workflow/compose",
          "handler": "workflow_compose.py",
          "runtime": "python",
          "description": "Execute a Betty workflow defined in a YAML file.\n",
          "parameters": [
            {
              "name": "workflow_path",
              "type": "string",
              "required": true,
              "description": "Path to a workflow YAML file to execute."
            }
          ],
          "permissions": [
            "filesystem",
            "read",
            "write"
          ]
        }
      ],
      "inputs": [
        "workflow_path"
      ],
      "outputs": [
        "workflow_history.json"
      ]
    },
    {
      "name": "workflow.validate",
      "version": "0.1.0",
      "description": "Validates Betty workflow YAML definitions to ensure correct structure and required fields.\n",
      "status": "certified",
      "tags": [],
      "maintainer": "Betty Core Team",
      "usage_examples": [
        "Validate workflow structure: /workflow/validate my_workflow.yaml",
        "Pre-flight check before workflow execution"
      ],
      "documentation_url": "https://betty-framework.dev/docs/workflows/validate",
      "dependencies": [
        "context.schema"
      ],
      "entrypoints": [
        {
          "command": "/workflow/validate",
          "handler": "workflow_validate.py",
          "runtime": "python",
          "description": "Validate the structure of a workflow YAML file before execution.\n",
          "parameters": [
            {
              "name": "workflow.yaml",
              "type": "string",
              "required": true,
              "description": "Path to the workflow YAML file."
            }
          ],
          "permissions": [
            "filesystem",
            "read"
          ]
        }
      ],
      "inputs": [
        "workflow.yaml"
      ],
      "outputs": [
        "validation_result.json"
      ]
    }
  ]
}<|MERGE_RESOLUTION|>--- conflicted
+++ resolved
@@ -1,11 +1,7 @@
 {
   "marketplace_version": "1.0.0",
-<<<<<<< HEAD
   "generated_at": "2025-10-23T20:01:18.348253+00:00",
   "last_updated": "2025-10-23T20:01:18.348271+00:00",
-=======
-  "generated_at": "2025-10-23T20:01:17.049891+00:00",
->>>>>>> a451a868
   "description": "Betty Framework Certified Skills Marketplace",
   "total_skills": 20,
   "certified_count": 20,
